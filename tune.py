--- conflicted
+++ resolved
@@ -1,648 +1,612 @@
-"""Tune Model.
-- Author: Junghoon Kim, Jongsun Shin
-- Contact: placidus36@gmail.com, shinn1897@makinarocks.ai
-"""
-import optuna
-import logging
-import sys
-import torch
-import torch.nn as nn
-import torch.optim as optim
-from src.dataloader import create_dataloader
-from src.model import Model
-from src.utils.torch_utils import model_info, check_runtime
-from src.trainer import TorchTrainer, count_model_params
-from typing import Any, Dict, List, Tuple
-from optuna.pruners import HyperbandPruner
-from subprocess import _args_from_interpreter_flags
-import argparse
-
-EPOCH = 100
-DATA_PATH = "/opt/ml/data"  # type your data path here that contains test, train and val directories
-RESULT_MODEL_PATH = "./result_model.pt" # result model will be saved in this path
-
-
-def search_hyperparam(trial: optuna.trial.Trial) -> Dict[str, Any]:
-    """Search hyperparam from user-specified search space."""
-<<<<<<< HEAD
-    epochs = trial.suggest_int("epochs", low=2, high=5, step=1) #original 50
-    img_size = trial.suggest_categorical("img_size", [96, 112, 168, 224])
-=======
-    epochs = trial.suggest_int("epochs", low=10, high=10, step=50) #original 50
-    # img_size = trial.suggest_categorical("img_size", [96, 112, 168, 224])
->>>>>>> 4a62dca9
-    n_select = trial.suggest_int("n_select", low=0, high=6, step=2)
-    # batch_size = trial.suggest_int("batch_size", low=16, high=32, step=16)
-    return {
-        "EPOCHS": epochs,
-        # "IMG_SIZE": img_size,
-        "n_select": n_select,
-        # "BATCH_SIZE": batch_size,
-    }
-
-
-def search_model(trial: optuna.trial.Trial) -> List[Any]:
-    """Search model structure from user-specified search space."""
-    model = []
-    n_stride = 0
-    MAX_NUM_STRIDE = 5
-    UPPER_STRIDE = 2  # 5(224 example): 224, 112, 56, 28, 14, 7
-
-    # Module 1
-    m1 = trial.suggest_categorical("m1", ["Conv", "DWConv"])
-    m1_args = []
-    m1_repeat = trial.suggest_int("m1/repeat", 1, 3)
-    m1_out_channel = trial.suggest_int("m1/out_channels", low=16, high=64, step=16)
-    m1_stride = trial.suggest_int("m1/stride", low=1, high=UPPER_STRIDE)
-    if m1_stride == 2:
-        n_stride += 1
-    m1_activation = trial.suggest_categorical("m1/activation", ["ReLU", "Hardswish"])
-    if m1 == "Conv":
-        # Conv args: [out_channel, kernel_size, stride, padding, groups, activation]
-        m1_args = [m1_out_channel, 3, m1_stride, None, 1, m1_activation]
-    elif m1 == "DWConv":
-        # DWConv args: [out_channel, kernel_size, stride, padding_size, activation]
-        m1_args = [m1_out_channel, 3, m1_stride, None, m1_activation]
-    model.append([m1_repeat, m1, m1_args])
-
-    # Module 2
-    # m2 = trial.suggest_categorical(
-    #     "m2", ["Conv", "DWConv", "InvertedResidualv2", "InvertedResidualv3", "ECAInvertedResidualv2", "ECAInvertedResidualv3", "Pass",]
-    # )
-    m2 = trial.suggest_categorical(
-        "m2", ["ECAInvertedResidualv2",]
-    )
-    m2_args = []
-    m2_repeat = trial.suggest_int("m2/repeat", 1, 5)
-    m2_out_channel = trial.suggest_int("m2/out_channels", low=16, high=128, step=16)
-    m2_stride = trial.suggest_int("m2/stride", low=1, high=UPPER_STRIDE)
-    # force stride m2
-    if n_stride == 0:
-        m2_stride = 2
-    if m2 == "Conv":
-        # Conv args: [out_channel, kernel_size, stride, padding, groups, activation]
-        m2_kernel = trial.suggest_int("m2/kernel_size", low=1, high=5, step=2)
-        m2_activation = trial.suggest_categorical(
-            "m2/activation", ["ReLU", "Hardswish"]
-        )
-        m2_args = [m2_out_channel, m2_kernel, m2_stride, None, 1, m2_activation]
-    elif m2 == "Fire":
-        """ TO DO: 검토 및 추가수정 필요
-        """
-        # Fire args: [squeeze_planes, expand1x1_planes, expand3x3_planes]
-        m2_sqz = trial.suggest_int("m2/sqz", low=16, high=64, step=16)
-        m2_exp1 = trial.suggest_int("m2/exp1", low=64, high=256, step=64)
-        m2_args = [m2_sqz, m2_exp1, m2_exp1]
-    elif m2 == "DWConv":
-        # DWConv args: [out_channel, kernel_size, stride, padding_size, activation]
-        m2_kernel = trial.suggest_int("m2/kernel_size", low=1, high=5, step=2)
-        m2_activation = trial.suggest_categorical(
-            "m2/activation", ["ReLU", "Hardswish"]
-        )
-        m2_args = [m2_out_channel, m2_kernel, m2_stride, None, m2_activation]
-    elif m2 == "InvertedResidualv2":
-        m2_c = trial.suggest_int("m2/v2_c", low=16, high=32, step=16)
-        m2_t = trial.suggest_int("m2/v2_t", low=1, high=4)
-        m2_args = [m2_c, m2_t, m2_stride]
-    elif m2 == "InvertedResidualv3":
-        m2_kernel = trial.suggest_int("m2/kernel_size", low=3, high=5, step=2)
-        m2_t = round(trial.suggest_float("m2/v3_t", low=1.0, high=6.0, step=0.1), 1)
-        m2_c = trial.suggest_int("m2/v3_c", low=16, high=40, step=8)
-        m2_se = trial.suggest_categorical("m2/v3_se", [0, 1])
-        m2_hs = trial.suggest_categorical("m2/v3_hs", [0, 1])
-        # k t c SE HS s
-        m2_args = [m2_kernel, m2_t, m2_c, m2_se, m2_hs, m2_stride]
-    elif m2 == "ECAInvertedResidualv2":
-        m2_c = trial.suggest_int("m2/eca_v2_c", low=16, high=32, step=16)
-        m2_t = trial.suggest_int("m2/eca_v2_t", low=1, high=4)
-        m2_k = trial.suggest_int("m2/eca_v2_k", low=3, high=9, step=2)
-        m2_args = [m2_c, m2_t, m2_stride, m2_k]
-    elif m2 == "ECAInvertedResidualv3":
-        m2_kernel = trial.suggest_int("m2/kernel_size", low=3, high=5, step=2)
-        m2_t = round(trial.suggest_float("m2/v3_t", low=1.0, high=6.0, step=0.1), 1)
-        m2_c = trial.suggest_int("m2/v3_c", low=16, high=40, step=8)
-        m2_k_eca = trial.suggest_int("m2/v3_k_eca", low=3, high=9, step=2)
-        m2_hs = trial.suggest_categorical("m2/v3_hs", [0, 1])
-        m2_args = [m2_kernel, m2_t, m2_c, m2_k_eca, m2_hs, m2_stride]
-    if not m2 == "Pass":
-        if m2_stride == 2:
-            n_stride += 1
-            if n_stride >= MAX_NUM_STRIDE:
-                UPPER_STRIDE = 1
-        model.append([m2_repeat, m2, m2_args])
-
-    # Module 3
-    # m3 = trial.suggest_categorical(
-    #     "m3", ["Conv", "DWConv", "InvertedResidualv2", "InvertedResidualv3", "ECAInvertedResidualv2", "ECAInvertedResidualv3", "Pass"]
-    # )
-    m3 = trial.suggest_categorical(
-<<<<<<< HEAD
-        "m3", [ "ECAInvertedResidualv3",]
-=======
-        "m3", ["Conv", "DWConv", "InvertedResidualv2", "InvertedResidualv3", "Fire", "Pass"]
->>>>>>> 4a62dca9
-    )
-    m3_args = []
-    m3_repeat = trial.suggest_int("m3/repeat", 1, 5)
-    m3_stride = trial.suggest_int("m3/stride", low=1, high=UPPER_STRIDE)
-    if m3 == "Conv":
-        # Conv args: [out_channel, kernel_size, stride, padding, groups, activation]
-        m3_out_channel = trial.suggest_int("m3/out_channels", low=16, high=128, step=16)
-        m3_kernel = trial.suggest_int("m3/kernel_size", low=1, high=5, step=2)
-        m3_activation = trial.suggest_categorical(
-            "m3/activation", ["ReLU", "Hardswish"]
-        )
-        m3_args = [m3_out_channel, m3_kernel, m3_stride, None, 1, m3_activation]
-    elif m3 == "DWConv":
-        # DWConv args: [out_channel, kernel_size, stride, padding_size, activation]
-        m3_out_channel = trial.suggest_int("m3/out_channels", low=16, high=128, step=16)
-        m3_kernel = trial.suggest_int("m3/kernel_size", low=1, high=5, step=2)
-        m3_activation = trial.suggest_categorical(
-            "m3/activation", ["ReLU", "Hardswish"]
-        )
-        m3_args = [m3_out_channel, m3_kernel, m3_stride, None, m3_activation]
-    elif m3 == "Fire":
-        """ TO DO: 검토 및 추가수정 필요
-        """
-        # Fire args: [squeeze_planes, expand1x1_planes, expand3x3_planes]
-        m3_sqz = trial.suggest_int("m3/sqz", low=16, high=64, step=16)
-        m3_exp1 = trial.suggest_int("m3/exp1", low=64, high=256, step=64)
-        m3_args = [m3_sqz, m3_exp1, m3_exp1]
-    elif m3 == "InvertedResidualv2":
-        m3_c = trial.suggest_int("m3/v2_c", low=8, high=32, step=8)
-        m3_t = trial.suggest_int("m3/v2_t", low=1, high=8)
-        m3_args = [m3_c, m3_t, m3_stride]
-    elif m3 == "InvertedResidualv3":
-        m3_kernel = trial.suggest_int("m3/kernel_size", low=3, high=5, step=2)
-        m3_t = round(trial.suggest_float("m3/v3_t", low=1.0, high=6.0, step=0.1), 1)
-        m3_c = trial.suggest_int("m3/v3_c", low=8, high=40, step=8)
-        m3_se = trial.suggest_categorical("m3/v3_se", [0, 1])
-        m3_hs = trial.suggest_categorical("m3/v3_hs", [0, 1])
-        m3_args = [m3_kernel, m3_t, m3_c, m3_se, m3_hs, m3_stride]
-    elif m3 == "ECAInvertedResidualv2":
-        m3_c = trial.suggest_int("m3/eca_v2_c", low=16, high=32, step=16)
-        m3_t = trial.suggest_int("m3/eca_v2_t", low=1, high=4)
-        m3_k = trial.suggest_int("m3/eca_v2_k", low=3, high=9, step=2)
-        m3_args = [m3_c, m3_t, m3_stride, m3_k]
-    elif m3 == "ECAInvertedResidualv3":
-        m3_kernel = trial.suggest_int("m3/kernel_size", low=3, high=5, step=2)
-        m3_t = round(trial.suggest_float("m3/v3_t", low=1.0, high=6.0, step=0.1), 1)
-        m3_c = trial.suggest_int("m3/v3_c", low=16, high=40, step=8)
-        m3_k_eca = trial.suggest_int("m3/v3_k_eca", low=3, high=9, step=2)
-        m3_hs = trial.suggest_categorical("m3/v3_hs", [0, 1])
-        m3_args = [m3_kernel, m3_t, m3_c, m3_k_eca, m3_hs, m3_stride]
-    if not m3 == "Pass":
-        if m3_stride == 2:
-            n_stride += 1
-            if n_stride >= MAX_NUM_STRIDE:
-                UPPER_STRIDE = 1
-        model.append([m3_repeat, m3, m3_args])
-
-    # Module 4
-    m4 = trial.suggest_categorical(
-<<<<<<< HEAD
-        "m4", ["Conv", "DWConv", "InvertedResidualv2", "InvertedResidualv3", "ECAInvertedResidualv2", "Pass"]
-=======
-        "m4", ["Conv", "DWConv", "InvertedResidualv2", "InvertedResidualv3", "Fire", "Pass"]
->>>>>>> 4a62dca9
-    )
-    m4_args = []
-    m4_repeat = trial.suggest_int("m4/repeat", 1, 5)
-    m4_stride = trial.suggest_int("m4/stride", low=1, high=UPPER_STRIDE)
-    # force stride m4
-    if n_stride == 1:
-        m4_stride = 2
-    if m4 == "Conv":
-        # Conv args: [out_channel, kernel_size, stride, padding, groups, activation]
-        m4_out_channel = trial.suggest_int("m4/out_channels", low=16, high=256, step=16)
-        m4_kernel = trial.suggest_int("m4/kernel_size", low=1, high=5, step=2)
-        m4_activation = trial.suggest_categorical(
-            "m4/activation", ["ReLU", "Hardswish"]
-        )
-        m4_args = [m4_out_channel, m4_kernel, m4_stride, None, 1, m4_activation]
-    elif m4 == "DWConv":
-        # DWConv args: [out_channel, kernel_size, stride, padding_size, activation]
-        m4_out_channel = trial.suggest_int("m4/out_channels", low=16, high=256, step=16)
-        m4_kernel = trial.suggest_int("m4/kernel_size", low=1, high=5, step=2)
-        m4_activation = trial.suggest_categorical(
-            "m4/activation", ["ReLU", "Hardswish"]
-        )
-        m4_args = [m4_out_channel, m4_kernel, m4_stride, None, m4_activation]
-    elif m4 == "Fire":
-        """ TO DO: 검토 및 추가수정 필요
-        """
-        # Fire args: [squeeze_planes, expand1x1_planes, expand3x3_planes]
-        m4_sqz = trial.suggest_int("m4/sqz", low=16, high=64, step=16)
-        m4_exp1 = trial.suggest_int("m4/exp1", low=64, high=256, step=64)
-        m4_args = [m4_sqz, m4_exp1, m4_exp1]
-    elif m4 == "InvertedResidualv2":
-        m4_c = trial.suggest_int("m4/v2_c", low=8, high=64, step=8)
-        m4_t = trial.suggest_int("m4/v2_t", low=1, high=8)
-        m4_args = [m4_c, m4_t, m4_stride]
-    elif m4 == "InvertedResidualv3":
-        m4_kernel = trial.suggest_int("m4/kernel_size", low=3, high=5, step=2)
-        m4_t = round(trial.suggest_float("m4/v3_t", low=1.0, high=6.0, step=0.1), 1)
-        m4_c = trial.suggest_int("m4/v3_c", low=8, high=80, step=8)
-        m4_se = trial.suggest_categorical("m4/v3_se", [0, 1])
-        m4_hs = trial.suggest_categorical("m4/v3_hs", [0, 1])
-        m4_args = [m4_kernel, m4_t, m4_c, m4_se, m4_hs, m4_stride]
-    elif m4 == "ECAInvertedResidualv2":
-        m4_c = trial.suggest_int("m4/eca_v2_c", low=16, high=32, step=16)
-        m4_t = trial.suggest_int("m4/eca_v2_t", low=1, high=4)
-        m4_k = trial.suggest_int("m4/eca_v2_k", low=3, high=9, step=2)
-        m4_args = [m4_c, m4_t, m4_stride, m4_k]
-    if not m4 == "Pass":
-        if m4_stride == 2:
-            n_stride += 1
-            if n_stride >= MAX_NUM_STRIDE:
-                UPPER_STRIDE = 1
-        model.append([m4_repeat, m4, m4_args])
-
-    # Module 5
-    m5 = trial.suggest_categorical(
-<<<<<<< HEAD
-        "m5", ["Conv", "DWConv", "InvertedResidualv2", "InvertedResidualv3", "ECAInvertedResidualv2", "Pass"]
-=======
-        "m5", ["Conv", "DWConv", "InvertedResidualv2", "InvertedResidualv3", "Fire", "Pass"]
->>>>>>> 4a62dca9
-    )
-    m5_args = []
-    m5_repeat = trial.suggest_int("m5/repeat", 1, 5)
-    m5_stride = 1
-    if m5 == "Conv":
-        # Conv args: [out_channel, kernel_size, stride, padding, groups, activation]
-        m5_out_channel = trial.suggest_int("m5/out_channels", low=16, high=256, step=16)
-        m5_kernel = trial.suggest_int("m5/kernel_size", low=1, high=5, step=2)
-        m5_activation = trial.suggest_categorical(
-            "m5/activation", ["ReLU", "Hardswish"]
-        )
-        m5_stride = trial.suggest_int("m5/stride", low=1, high=UPPER_STRIDE)
-        m5_args = [m5_out_channel, m5_kernel, m5_stride, None, 1, m5_activation]
-    elif m5 == "DWConv":
-        # DWConv args: [out_channel, kernel_size, stride, padding_size, activation]
-        m5_out_channel = trial.suggest_int("m5/out_channels", low=16, high=256, step=16)
-        m5_kernel = trial.suggest_int("m5/kernel_size", low=1, high=5, step=2)
-        m5_activation = trial.suggest_categorical(
-            "m5/activation", ["ReLU", "Hardswish"]
-        )
-        m5_stride = trial.suggest_int("m5/stride", low=1, high=UPPER_STRIDE)
-        m5_args = [m5_out_channel, m5_kernel, m5_stride, None, m5_activation]
-    elif m5 == "Fire":
-        """ TO DO: 검토 및 추가수정 필요
-        """
-        # Fire args: [squeeze_planes, expand1x1_planes, expand3x3_planes]
-        m5_sqz = trial.suggest_int("m5/sqz", low=16, high=64, step=16)
-        m5_exp1 = trial.suggest_int("m5/exp1", low=64, high=256, step=64)
-        m5_args = [m5_sqz, m5_exp1, m5_exp1]
-    elif m5 == "InvertedResidualv2":
-        m5_c = trial.suggest_int("m5/v2_c", low=16, high=128, step=16)
-        m5_t = trial.suggest_int("m5/v2_t", low=1, high=8)
-        m5_stride = trial.suggest_int("m5/stride", low=1, high=UPPER_STRIDE)
-        m5_args = [m5_c, m5_t, m5_stride]
-    elif m5 == "InvertedResidualv3":
-        m5_kernel = trial.suggest_int("m5/kernel_size", low=3, high=5, step=2)
-        m5_t = round(trial.suggest_float("m5/v3_t", low=1.0, high=6.0, step=0.1), 1)
-        m5_c = trial.suggest_int("m5/v3_c", low=16, high=80, step=16)
-        m5_se = trial.suggest_categorical("m5/v3_se", [0, 1])
-        m5_hs = trial.suggest_categorical("m5/v3_hs", [0, 1])
-        m5_stride = trial.suggest_int("m5/stride", low=1, high=UPPER_STRIDE)
-        m5_args = [m5_kernel, m5_t, m5_c, m5_se, m5_hs, m5_stride]
-    elif m5 == "ECAInvertedResidualv2":
-        m5_c = trial.suggest_int("m5/eca_v2_c", low=16, high=32, step=16)
-        m5_t = trial.suggest_int("m5/eca_v2_t", low=1, high=4)
-        m5_k = trial.suggest_int("m5/eca_v2_k", low=3, high=9, step=2)
-        m5_args = [m5_c, m5_t, m5_stride, m5_k]
-    if not m5 == "Pass":
-        if m5_stride == 2:
-            n_stride += 1
-            if n_stride >= MAX_NUM_STRIDE:
-                UPPER_STRIDE = 1
-        model.append([m5_repeat, m5, m5_args])
-
-    # Module 6
-    m6 = trial.suggest_categorical(
-<<<<<<< HEAD
-        "m6", ["Conv", "DWConv", "InvertedResidualv2", "InvertedResidualv3", "ECAInvertedResidualv2", "Pass"]
-=======
-        "m6", ["Conv", "DWConv", "InvertedResidualv2", "InvertedResidualv3", "Fire", "Pass"]
->>>>>>> 4a62dca9
-    )
-    m6_args = []
-    m6_repeat = trial.suggest_int("m6/repeat", 1, 5)
-    m6_stride = trial.suggest_int("m6/stride", low=1, high=UPPER_STRIDE)
-    # force stride m6
-    if n_stride == 2:
-        m4_stride = 2
-    if m6 == "Conv":
-        # Conv args: [out_channel, kernel_size, stride, padding, groups, activation]
-        m6_out_channel = trial.suggest_int("m6/out_channels", low=16, high=512, step=16)
-        m6_kernel = trial.suggest_int("m6/kernel_size", low=1, high=5, step=2)
-        m6_activation = trial.suggest_categorical(
-            "m6/activation", ["ReLU", "Hardswish"]
-        )
-        m6_args = [m6_out_channel, m6_kernel, m6_stride, None, 1, m6_activation]
-    elif m6 == "DWConv":
-        # DWConv args: [out_channel, kernel_size, stride, padding_size, activation]
-        m6_out_channel = trial.suggest_int("m6/out_channels", low=16, high=512, step=16)
-        m6_kernel = trial.suggest_int("m6/kernel_size", low=1, high=5, step=2)
-        m6_activation = trial.suggest_categorical(
-            "m6/activation", ["ReLU", "Hardswish"]
-        )
-        m6_args = [m6_out_channel, m6_kernel, m6_stride, None, m6_activation]
-    elif m6 == "Fire":
-        """ TO DO: 검토 및 추가수정 필요
-        """
-        # Fire args: [squeeze_planes, expand1x1_planes, expand3x3_planes]
-        m6_sqz = trial.suggest_int("m6/sqz", low=16, high=64, step=16)
-        m6_exp1 = trial.suggest_int("m6/exp1", low=64, high=256, step=64)
-        m6_args = [m6_sqz, m6_exp1, m6_exp1]
-    elif m6 == "InvertedResidualv2":
-        m6_c = trial.suggest_int("m6/v2_c", low=16, high=128, step=16)
-        m6_t = trial.suggest_int("m6/v2_t", low=1, high=8)
-        m6_args = [m6_c, m6_t, m6_stride]
-    elif m6 == "InvertedResidualv3":
-        m6_kernel = trial.suggest_int("m6/kernel_size", low=3, high=5, step=2)
-        m6_t = round(trial.suggest_float("m6/v3_t", low=1.0, high=6.0, step=0.1), 1)
-        m6_c = trial.suggest_int("m6/v3_c", low=16, high=160, step=16)
-        m6_se = trial.suggest_categorical("m6/v3_se", [0, 1])
-        m6_hs = trial.suggest_categorical("m6/v3_hs", [0, 1])
-        m6_args = [m6_kernel, m6_t, m6_c, m6_se, m6_hs, m6_stride]
-    elif m6 == "ECAInvertedResidualv2":
-        m6_c = trial.suggest_int("m6/eca_v2_c", low=16, high=32, step=16)
-        m6_t = trial.suggest_int("m6/eca_v2_t", low=1, high=4)
-        m6_k = trial.suggest_int("m6/eca_v2_k", low=3, high=9, step=2)
-        m6_args = [m6_c, m6_t, m6_stride, m6_k]
-    if not m6 == "Pass":
-        if m6_stride == 2:
-            n_stride += 1
-            if n_stride >= MAX_NUM_STRIDE:
-                UPPER_STRIDE = 1
-        model.append([m6_repeat, m6, m6_args])
-
-    # Module 7
-    m7 = trial.suggest_categorical(
-<<<<<<< HEAD
-        "m7", ["Conv", "DWConv", "InvertedResidualv2", "InvertedResidualv3", "ECAInvertedResidualv2", "Pass"]
-=======
-        "m7", ["Conv", "DWConv", "InvertedResidualv2", "InvertedResidualv3", "Fire", "Pass"]
->>>>>>> 4a62dca9
-    )
-    m7_args = []
-    m7_repeat = trial.suggest_int("m7/repeat", 1, 5)
-    m7_stride = trial.suggest_int("m7/stride", low=1, high=UPPER_STRIDE)
-    if m7 == "Conv":
-        # Conv args: [out_channel, kernel_size, stride, padding, groups, activation]
-        m7_out_channel = trial.suggest_int(
-            "m7/out_channels", low=128, high=1024, step=128
-        )
-        m7_kernel = trial.suggest_int("m7/kernel_size", low=1, high=5, step=2)
-        m7_activation = trial.suggest_categorical(
-            "m7/activation", ["ReLU", "Hardswish"]
-        )
-        m7_args = [m7_out_channel, m7_kernel, m7_stride, None, 1, m7_activation]
-    elif m7 == "DWConv":
-        # DWConv args: [out_channel, kernel_size, stride, padding_size, activation]
-        m7_out_channel = trial.suggest_int(
-            "m7/out_channels", low=128, high=1024, step=128
-        )
-        m7_kernel = trial.suggest_int("m7/kernel_size", low=1, high=5, step=2)
-        m7_activation = trial.suggest_categorical(
-            "m7/activation", ["ReLU", "Hardswish"]
-        )
-        m7_args = [m7_out_channel, m7_kernel, m7_stride, None, m7_activation]
-    elif m7 == "Fire":
-        """ TO DO: 검토 및 추가수정 필요
-        """
-        # Fire args: [squeeze_planes, expand1x1_planes, expand3x3_planes]
-        m7_sqz = trial.suggest_int("m7/sqz", low=16, high=64, step=16)
-        m7_exp1 = trial.suggest_int("m7/exp1", low=64, high=256, step=64)
-        m7_args = [m7_sqz, m7_exp1, m7_exp1]
-    elif m7 == "InvertedResidualv2":
-        m7_c = trial.suggest_int("m7/v2_c", low=16, high=160, step=16)
-        m7_t = trial.suggest_int("m7/v2_t", low=1, high=8)
-        m7_args = [m7_c, m7_t, m7_stride]
-    elif m7 == "InvertedResidualv3":
-        m7_kernel = trial.suggest_int("m7/kernel_size", low=3, high=5, step=2)
-        m7_t = round(trial.suggest_float("m7/v3_t", low=1.0, high=6.0, step=0.1), 1)
-        m7_c = trial.suggest_int("m7/v3_c", low=8, high=160, step=8)
-        m7_se = trial.suggest_categorical("m7/v3_se", [0, 1])
-        m7_hs = trial.suggest_categorical("m7/v3_hs", [0, 1])
-        m7_args = [m7_kernel, m7_t, m7_c, m7_se, m7_hs, m7_stride]
-    elif m7 == "ECAInvertedResidualv2":
-        m7_c = trial.suggest_int("m7/eca_v2_c", low=16, high=32, step=16)
-        m7_t = trial.suggest_int("m7/eca_v2_t", low=1, high=4)
-        m7_k = trial.suggest_int("m7/eca_v2_k", low=3, high=9, step=2)
-        m7_args = [m7_c, m7_t, m7_stride, m7_k]
-    if not m7 == "Pass":
-        if m7_stride == 2:
-            n_stride += 1
-            if n_stride >= MAX_NUM_STRIDE:
-                UPPER_STRIDE = 1
-        model.append([m7_repeat, m7, m7_args])
-
-    # last layer
-    last_dim = trial.suggest_int("last_dim", low=128, high=1024, step=128)
-    # We can setup fixed structure as well
-    model.append([1, "Conv", [last_dim, 1, 1]])
-    model.append([1, "GlobalAvgPool", []])
-    model.append([1, "FixedConv", [6, 1, 1, None, 1, None]])
-
-    module_info = {}
-    module_info["m1"] = {"type": m1, "repeat": m1_repeat, "stride": m1_stride}
-    module_info["m2"] = {"type": m2, "repeat": m2_repeat, "stride": m2_stride}
-    module_info["m3"] = {"type": m3, "repeat": m3_repeat, "stride": m3_stride}
-    module_info["m4"] = {"type": m4, "repeat": m4_repeat, "stride": m4_stride}
-    module_info["m5"] = {"type": m5, "repeat": m5_repeat, "stride": m5_stride}
-    module_info["m6"] = {"type": m6, "repeat": m6_repeat, "stride": m6_stride}
-    module_info["m7"] = {"type": m7, "repeat": m7_repeat, "stride": m7_stride}
-
-    return model, module_info
-
-
-def objective(trial: optuna.trial.Trial, device) -> Tuple[float, int, float]:
-    """Optuna objective.
-    Args:
-        trial
-    Returns:
-        float: score1(e.g. accuracy)
-        int: score2(e.g. params)
-    """
-    model_config: Dict[str, Any] = {}
-    model_config["input_channel"] = 3
-    # img_size = trial.suggest_categorical("img_size", [32, 64, 128])
-    img_size = 32
-    model_config["INPUT_SIZE"] = [img_size, img_size]
-    model_config["depth_multiple"] = trial.suggest_categorical(
-        "depth_multiple", [0.25, 0.5, 0.75, 1.0]
-    )
-    model_config["width_multiple"] = trial.suggest_categorical(
-        "width_multiple", [0.25, 0.5, 0.75, 1.0]
-    )
-    model_config["backbone"], module_info = search_model(trial)
-    hyperparams = search_hyperparam(trial)
-
-    model = Model(model_config, verbose=True)
-    model.to(device)
-    model.model.to(device)
-
-    # check ./data_configs/data.yaml for config information
-    data_config: Dict[str, Any] = {}
-    data_config["DATA_PATH"] = DATA_PATH
-    data_config["DATASET"] = "TACO"
-    # data_config["DATASET"] = "CIFAR10" #
-    data_config["AUG_TRAIN"] = "randaugment_train"
-    data_config["AUG_TEST"] = "simple_augment_test"
-    data_config["AUG_TRAIN_PARAMS"] = {
-        "n_select": hyperparams["n_select"],
-    }
-    data_config["AUG_TEST_PARAMS"] = None
-<<<<<<< HEAD
-    data_config["BATCH_SIZE"] = hyperparams["BATCH_SIZE"]
-    data_config["VAL_RATIO"] = 0.2  # 0.8
-    data_config["IMG_SIZE"] = hyperparams["IMG_SIZE"]
-=======
-    # data_config["BATCH_SIZE"] = hyperparams["BATCH_SIZE"]
-    data_config["BATCH_SIZE"] = 16
-    data_config["VAL_RATIO"] = 0.8
-    # data_config["IMG_SIZE"] = hyperparams["IMG_SIZE"]
-    data_config["IMG_SIZE"] = 96
->>>>>>> 4a62dca9
-
-    mean_time = check_runtime(
-        model.model,
-        [model_config["input_channel"]] + model_config["INPUT_SIZE"],
-        device,
-    )
-    model_info(model, verbose=True)
-    train_loader, val_loader, test_loader = create_dataloader(data_config)
-
-    criterion = nn.CrossEntropyLoss()
-    optimizer = torch.optim.SGD(model.parameters(), lr=0.1, momentum=0.9)
-    scheduler = torch.optim.lr_scheduler.OneCycleLR(
-        optimizer,
-        max_lr=0.1,
-        steps_per_epoch=len(train_loader),
-        epochs=hyperparams["EPOCHS"],
-        pct_start=0.05,
-    )
-
-    trainer = TorchTrainer(
-        model,
-        criterion,
-        optimizer,
-        scheduler,
-        device=device,
-        verbose=1,
-        model_path=RESULT_MODEL_PATH,
-        trial=trial,
-    )
-    # trainer.train(train_loader, hyperparams["EPOCHS"], val_dataloader=val_loader)
-    trainer.train(train_loader, hyperparams["EPOCHS"], val_dataloader=None)
-    loss, f1_score, acc_percent = trainer.test(model, test_dataloader=val_loader)
-
-    
-
-    params_nums = count_model_params(model)
-
-    model_info(model, verbose=True)
-    return f1_score, params_nums, mean_time  # multi-objective optimization을 할경우 pruning이 불가하다.
-    # return f1_score
-
-
-def get_best_trial_with_condition(optuna_study: optuna.study.Study) -> Dict[str, Any]:
-    """Get best trial that satisfies the minimum condition(e.g. accuracy > 0.8).
-    Args:
-        study : Optuna study object to get trial.
-    Returns:
-        best_trial : Best trial that satisfies condition.
-    """
-    df = optuna_study.trials_dataframe().rename(
-        columns={
-            "values_0": "acc_percent",
-            "values_1": "params_nums",
-            "values_2": "mean_time",
-        }
-    )
-    ## minimum condition : accuracy >= threshold
-    threshold = 0.1  # 0.7
-    minimum_cond = df.acc_percent >= threshold
-
-    if minimum_cond.any():
-        df_min_cond = df.loc[minimum_cond]
-        ## get the best trial idx with lowest parameter numbers
-        best_idx = df_min_cond.loc[
-            df_min_cond.params_nums == df_min_cond.params_nums.min()
-        ].acc_percent.idxmax()
-
-        best_trial_ = optuna_study.trials[best_idx]
-        print("Best trial which satisfies the condition")
-        print(df.loc[best_idx])
-    else:
-        print("No trials satisfies minimum condition")
-        best_trial_ = None
-
-    return best_trial_
-
-
-def tune(gpu_id, storage: str = None):
-    if not torch.cuda.is_available():
-        device = torch.device("cpu")
-    elif 0 <= gpu_id < torch.cuda.device_count():
-        device = torch.device(f"cuda:{gpu_id}")
-    sampler = optuna.samplers.MOTPESampler()  # multi-objective optimization을 할경우 pruning이 불가하다.
-    # sampler = optuna.samplers.TPESampler()
-    if storage is not None:
-        print(f"****** storage url is {storage} ******")
-        rdb_storage = optuna.storages.RDBStorage(url=storage)
-        print(rdb_storage)
-    else:
-        rdb_storage = None
-    study = optuna.create_study(
-        directions=["maximize", "minimize", "minimize"],  # multi-objective optimization을 할경우 pruning이 불가하다.
-        # directions=["maximize"]
-        study_name=storage,
-        sampler=sampler,
-        storage=rdb_storage,
-        load_if_exists=True,
-    )
-<<<<<<< HEAD
-    study.optimize(lambda trial: objective(trial, device), n_trials=5)
-=======
-    study.optimize(lambda trial: objective(trial, device), n_trials=20) # original: 500
->>>>>>> 4a62dca9
-
-    pruned_trials = [
-        t for t in study.trials if t.state == optuna.trial.TrialState.PRUNED
-    ]
-    complete_trials = [
-        t for t in study.trials if t.state == optuna.trial.TrialState.COMPLETE
-    ]
-
-    print("Study statistics: ")
-    print("  Number of finished trials: ", len(study.trials))
-    print("  Number of pruned trials: ", len(pruned_trials))
-    print("  Number of complete trials: ", len(complete_trials))
-
-    print("Best trials:")
-    best_trials = study.best_trials
-
-    ## trials that satisfies Pareto Fronts
-    for tr in best_trials:
-        print(f"  value1:{tr.values[0]}, value2:{tr.values[1]}")
-        for key, value in tr.params.items():
-            print(f"    {key}:{value}")
-
-    best_trial = get_best_trial_with_condition(study)
-    print(best_trial)
-
-
-if __name__ == "__main__":
-    parser = argparse.ArgumentParser(description="Optuna tuner.")
-    parser.add_argument("--gpu", default=0, type=int, help="GPU id to use")
-<<<<<<< HEAD
-    parser.add_argument("--storage", default="sqlite:///automl1.db", type=str, help="Optuna database storage path.")
-=======
-    parser.add_argument("--storage", default="sqlite:///automl_fire+.db", type=str, help="Optuna database storage path.")
->>>>>>> 4a62dca9
-    args = parser.parse_args()
-    tune(args.gpu, storage=args.storage if args.storage != "" else None)
+"""Tune Model.
+- Author: Junghoon Kim, Jongsun Shin
+- Contact: placidus36@gmail.com, shinn1897@makinarocks.ai
+"""
+import optuna
+import logging
+import sys
+import torch
+import torch.nn as nn
+import torch.optim as optim
+from src.dataloader import create_dataloader
+from src.model import Model
+from src.utils.torch_utils import model_info, check_runtime
+from src.trainer import TorchTrainer, count_model_params
+from typing import Any, Dict, List, Tuple
+from optuna.pruners import HyperbandPruner
+from subprocess import _args_from_interpreter_flags
+import argparse
+
+EPOCH = 100
+DATA_PATH = "/opt/ml/data"  # type your data path here that contains test, train and val directories
+RESULT_MODEL_PATH = "./result_model.pt" # result model will be saved in this path
+
+
+def search_hyperparam(trial: optuna.trial.Trial) -> Dict[str, Any]:
+    """Search hyperparam from user-specified search space."""
+    epochs = trial.suggest_int("epochs", low=2, high=5, step=1) #original 50
+    img_size = trial.suggest_categorical("img_size", [96, 112, 168, 224])
+    n_select = trial.suggest_int("n_select", low=0, high=6, step=2)
+    # batch_size = trial.suggest_int("batch_size", low=16, high=32, step=16)
+    return {
+        "EPOCHS": epochs,
+        # "IMG_SIZE": img_size,
+        "n_select": n_select,
+        # "BATCH_SIZE": batch_size,
+    }
+
+
+def search_model(trial: optuna.trial.Trial) -> List[Any]:
+    """Search model structure from user-specified search space."""
+    model = []
+    n_stride = 0
+    MAX_NUM_STRIDE = 5
+    UPPER_STRIDE = 2  # 5(224 example): 224, 112, 56, 28, 14, 7
+
+    # Module 1
+    m1 = trial.suggest_categorical("m1", ["Conv", "DWConv"])
+    m1_args = []
+    m1_repeat = trial.suggest_int("m1/repeat", 1, 3)
+    m1_out_channel = trial.suggest_int("m1/out_channels", low=16, high=64, step=16)
+    m1_stride = trial.suggest_int("m1/stride", low=1, high=UPPER_STRIDE)
+    if m1_stride == 2:
+        n_stride += 1
+    m1_activation = trial.suggest_categorical("m1/activation", ["ReLU", "Hardswish"])
+    if m1 == "Conv":
+        # Conv args: [out_channel, kernel_size, stride, padding, groups, activation]
+        m1_args = [m1_out_channel, 3, m1_stride, None, 1, m1_activation]
+    elif m1 == "DWConv":
+        # DWConv args: [out_channel, kernel_size, stride, padding_size, activation]
+        m1_args = [m1_out_channel, 3, m1_stride, None, m1_activation]
+    model.append([m1_repeat, m1, m1_args])
+
+    # Module 2
+    # m2 = trial.suggest_categorical(
+    #     "m2", ["Conv", "DWConv", "InvertedResidualv2", "InvertedResidualv3", "ECAInvertedResidualv2", "ECAInvertedResidualv3", "Pass",]
+    # )
+    m2 = trial.suggest_categorical(
+        "m2", ["ECAInvertedResidualv2",]
+    )
+    m2_args = []
+    m2_repeat = trial.suggest_int("m2/repeat", 1, 5)
+    m2_out_channel = trial.suggest_int("m2/out_channels", low=16, high=128, step=16)
+    m2_stride = trial.suggest_int("m2/stride", low=1, high=UPPER_STRIDE)
+    # force stride m2
+    if n_stride == 0:
+        m2_stride = 2
+    if m2 == "Conv":
+        # Conv args: [out_channel, kernel_size, stride, padding, groups, activation]
+        m2_kernel = trial.suggest_int("m2/kernel_size", low=1, high=5, step=2)
+        m2_activation = trial.suggest_categorical(
+            "m2/activation", ["ReLU", "Hardswish"]
+        )
+        m2_args = [m2_out_channel, m2_kernel, m2_stride, None, 1, m2_activation]
+    elif m2 == "Fire":
+        """ TO DO: 검토 및 추가수정 필요
+        """
+        # Fire args: [squeeze_planes, expand1x1_planes, expand3x3_planes]
+        m2_sqz = trial.suggest_int("m2/sqz", low=16, high=64, step=16)
+        m2_exp1 = trial.suggest_int("m2/exp1", low=64, high=256, step=64)
+        m2_args = [m2_sqz, m2_exp1, m2_exp1]
+    elif m2 == "DWConv":
+        # DWConv args: [out_channel, kernel_size, stride, padding_size, activation]
+        m2_kernel = trial.suggest_int("m2/kernel_size", low=1, high=5, step=2)
+        m2_activation = trial.suggest_categorical(
+            "m2/activation", ["ReLU", "Hardswish"]
+        )
+        m2_args = [m2_out_channel, m2_kernel, m2_stride, None, m2_activation]
+    elif m2 == "InvertedResidualv2":
+        m2_c = trial.suggest_int("m2/v2_c", low=16, high=32, step=16)
+        m2_t = trial.suggest_int("m2/v2_t", low=1, high=4)
+        m2_args = [m2_c, m2_t, m2_stride]
+    elif m2 == "InvertedResidualv3":
+        m2_kernel = trial.suggest_int("m2/kernel_size", low=3, high=5, step=2)
+        m2_t = round(trial.suggest_float("m2/v3_t", low=1.0, high=6.0, step=0.1), 1)
+        m2_c = trial.suggest_int("m2/v3_c", low=16, high=40, step=8)
+        m2_se = trial.suggest_categorical("m2/v3_se", [0, 1])
+        m2_hs = trial.suggest_categorical("m2/v3_hs", [0, 1])
+        # k t c SE HS s
+        m2_args = [m2_kernel, m2_t, m2_c, m2_se, m2_hs, m2_stride]
+    elif m2 == "ECAInvertedResidualv2":
+        m2_c = trial.suggest_int("m2/eca_v2_c", low=16, high=32, step=16)
+        m2_t = trial.suggest_int("m2/eca_v2_t", low=1, high=4)
+        m2_k = trial.suggest_int("m2/eca_v2_k", low=3, high=9, step=2)
+        m2_args = [m2_c, m2_t, m2_stride, m2_k]
+    elif m2 == "ECAInvertedResidualv3":
+        m2_kernel = trial.suggest_int("m2/kernel_size", low=3, high=5, step=2)
+        m2_t = round(trial.suggest_float("m2/v3_t", low=1.0, high=6.0, step=0.1), 1)
+        m2_c = trial.suggest_int("m2/v3_c", low=16, high=40, step=8)
+        m2_k_eca = trial.suggest_int("m2/v3_k_eca", low=3, high=9, step=2)
+        m2_hs = trial.suggest_categorical("m2/v3_hs", [0, 1])
+        m2_args = [m2_kernel, m2_t, m2_c, m2_k_eca, m2_hs, m2_stride]
+    if not m2 == "Pass":
+        if m2_stride == 2:
+            n_stride += 1
+            if n_stride >= MAX_NUM_STRIDE:
+                UPPER_STRIDE = 1
+        model.append([m2_repeat, m2, m2_args])
+
+    # Module 3
+    # m3 = trial.suggest_categorical(
+    #     "m3", ["Conv", "DWConv", "InvertedResidualv2", "InvertedResidualv3", "ECAInvertedResidualv2", "ECAInvertedResidualv3", "Pass"]
+    # )
+    m3 = trial.suggest_categorical(
+        "m3", [ "ECAInvertedResidualv3",]
+        "m3", ["Conv", "DWConv", "InvertedResidualv2", "InvertedResidualv3", "Fire", "Pass"]
+    )
+    m3_args = []
+    m3_repeat = trial.suggest_int("m3/repeat", 1, 5)
+    m3_stride = trial.suggest_int("m3/stride", low=1, high=UPPER_STRIDE)
+    if m3 == "Conv":
+        # Conv args: [out_channel, kernel_size, stride, padding, groups, activation]
+        m3_out_channel = trial.suggest_int("m3/out_channels", low=16, high=128, step=16)
+        m3_kernel = trial.suggest_int("m3/kernel_size", low=1, high=5, step=2)
+        m3_activation = trial.suggest_categorical(
+            "m3/activation", ["ReLU", "Hardswish"]
+        )
+        m3_args = [m3_out_channel, m3_kernel, m3_stride, None, 1, m3_activation]
+    elif m3 == "DWConv":
+        # DWConv args: [out_channel, kernel_size, stride, padding_size, activation]
+        m3_out_channel = trial.suggest_int("m3/out_channels", low=16, high=128, step=16)
+        m3_kernel = trial.suggest_int("m3/kernel_size", low=1, high=5, step=2)
+        m3_activation = trial.suggest_categorical(
+            "m3/activation", ["ReLU", "Hardswish"]
+        )
+        m3_args = [m3_out_channel, m3_kernel, m3_stride, None, m3_activation]
+    elif m3 == "Fire":
+        """ TO DO: 검토 및 추가수정 필요
+        """
+        # Fire args: [squeeze_planes, expand1x1_planes, expand3x3_planes]
+        m3_sqz = trial.suggest_int("m3/sqz", low=16, high=64, step=16)
+        m3_exp1 = trial.suggest_int("m3/exp1", low=64, high=256, step=64)
+        m3_args = [m3_sqz, m3_exp1, m3_exp1]
+    elif m3 == "InvertedResidualv2":
+        m3_c = trial.suggest_int("m3/v2_c", low=8, high=32, step=8)
+        m3_t = trial.suggest_int("m3/v2_t", low=1, high=8)
+        m3_args = [m3_c, m3_t, m3_stride]
+    elif m3 == "InvertedResidualv3":
+        m3_kernel = trial.suggest_int("m3/kernel_size", low=3, high=5, step=2)
+        m3_t = round(trial.suggest_float("m3/v3_t", low=1.0, high=6.0, step=0.1), 1)
+        m3_c = trial.suggest_int("m3/v3_c", low=8, high=40, step=8)
+        m3_se = trial.suggest_categorical("m3/v3_se", [0, 1])
+        m3_hs = trial.suggest_categorical("m3/v3_hs", [0, 1])
+        m3_args = [m3_kernel, m3_t, m3_c, m3_se, m3_hs, m3_stride]
+    elif m3 == "ECAInvertedResidualv2":
+        m3_c = trial.suggest_int("m3/eca_v2_c", low=16, high=32, step=16)
+        m3_t = trial.suggest_int("m3/eca_v2_t", low=1, high=4)
+        m3_k = trial.suggest_int("m3/eca_v2_k", low=3, high=9, step=2)
+        m3_args = [m3_c, m3_t, m3_stride, m3_k]
+    elif m3 == "ECAInvertedResidualv3":
+        m3_kernel = trial.suggest_int("m3/kernel_size", low=3, high=5, step=2)
+        m3_t = round(trial.suggest_float("m3/v3_t", low=1.0, high=6.0, step=0.1), 1)
+        m3_c = trial.suggest_int("m3/v3_c", low=16, high=40, step=8)
+        m3_k_eca = trial.suggest_int("m3/v3_k_eca", low=3, high=9, step=2)
+        m3_hs = trial.suggest_categorical("m3/v3_hs", [0, 1])
+        m3_args = [m3_kernel, m3_t, m3_c, m3_k_eca, m3_hs, m3_stride]
+    if not m3 == "Pass":
+        if m3_stride == 2:
+            n_stride += 1
+            if n_stride >= MAX_NUM_STRIDE:
+                UPPER_STRIDE = 1
+        model.append([m3_repeat, m3, m3_args])
+
+    # Module 4
+    m4 = trial.suggest_categorical(
+        "m4", ["Conv", "DWConv", "InvertedResidualv2", "InvertedResidualv3", "ECAInvertedResidualv2", "Pass"]
+        "m4", ["Conv", "DWConv", "InvertedResidualv2", "InvertedResidualv3", "Fire", "Pass"]
+    )
+    m4_args = []
+    m4_repeat = trial.suggest_int("m4/repeat", 1, 5)
+    m4_stride = trial.suggest_int("m4/stride", low=1, high=UPPER_STRIDE)
+    # force stride m4
+    if n_stride == 1:
+        m4_stride = 2
+    if m4 == "Conv":
+        # Conv args: [out_channel, kernel_size, stride, padding, groups, activation]
+        m4_out_channel = trial.suggest_int("m4/out_channels", low=16, high=256, step=16)
+        m4_kernel = trial.suggest_int("m4/kernel_size", low=1, high=5, step=2)
+        m4_activation = trial.suggest_categorical(
+            "m4/activation", ["ReLU", "Hardswish"]
+        )
+        m4_args = [m4_out_channel, m4_kernel, m4_stride, None, 1, m4_activation]
+    elif m4 == "DWConv":
+        # DWConv args: [out_channel, kernel_size, stride, padding_size, activation]
+        m4_out_channel = trial.suggest_int("m4/out_channels", low=16, high=256, step=16)
+        m4_kernel = trial.suggest_int("m4/kernel_size", low=1, high=5, step=2)
+        m4_activation = trial.suggest_categorical(
+            "m4/activation", ["ReLU", "Hardswish"]
+        )
+        m4_args = [m4_out_channel, m4_kernel, m4_stride, None, m4_activation]
+    elif m4 == "Fire":
+        """ TO DO: 검토 및 추가수정 필요
+        """
+        # Fire args: [squeeze_planes, expand1x1_planes, expand3x3_planes]
+        m4_sqz = trial.suggest_int("m4/sqz", low=16, high=64, step=16)
+        m4_exp1 = trial.suggest_int("m4/exp1", low=64, high=256, step=64)
+        m4_args = [m4_sqz, m4_exp1, m4_exp1]
+    elif m4 == "InvertedResidualv2":
+        m4_c = trial.suggest_int("m4/v2_c", low=8, high=64, step=8)
+        m4_t = trial.suggest_int("m4/v2_t", low=1, high=8)
+        m4_args = [m4_c, m4_t, m4_stride]
+    elif m4 == "InvertedResidualv3":
+        m4_kernel = trial.suggest_int("m4/kernel_size", low=3, high=5, step=2)
+        m4_t = round(trial.suggest_float("m4/v3_t", low=1.0, high=6.0, step=0.1), 1)
+        m4_c = trial.suggest_int("m4/v3_c", low=8, high=80, step=8)
+        m4_se = trial.suggest_categorical("m4/v3_se", [0, 1])
+        m4_hs = trial.suggest_categorical("m4/v3_hs", [0, 1])
+        m4_args = [m4_kernel, m4_t, m4_c, m4_se, m4_hs, m4_stride]
+    elif m4 == "ECAInvertedResidualv2":
+        m4_c = trial.suggest_int("m4/eca_v2_c", low=16, high=32, step=16)
+        m4_t = trial.suggest_int("m4/eca_v2_t", low=1, high=4)
+        m4_k = trial.suggest_int("m4/eca_v2_k", low=3, high=9, step=2)
+        m4_args = [m4_c, m4_t, m4_stride, m4_k]
+    if not m4 == "Pass":
+        if m4_stride == 2:
+            n_stride += 1
+            if n_stride >= MAX_NUM_STRIDE:
+                UPPER_STRIDE = 1
+        model.append([m4_repeat, m4, m4_args])
+
+    # Module 5
+    m5 = trial.suggest_categorical(
+        "m5", ["Conv", "DWConv", "InvertedResidualv2", "InvertedResidualv3", "ECAInvertedResidualv2", "Pass"]
+        "m5", ["Conv", "DWConv", "InvertedResidualv2", "InvertedResidualv3", "Fire", "Pass"]
+    )
+    m5_args = []
+    m5_repeat = trial.suggest_int("m5/repeat", 1, 5)
+    m5_stride = 1
+    if m5 == "Conv":
+        # Conv args: [out_channel, kernel_size, stride, padding, groups, activation]
+        m5_out_channel = trial.suggest_int("m5/out_channels", low=16, high=256, step=16)
+        m5_kernel = trial.suggest_int("m5/kernel_size", low=1, high=5, step=2)
+        m5_activation = trial.suggest_categorical(
+            "m5/activation", ["ReLU", "Hardswish"]
+        )
+        m5_stride = trial.suggest_int("m5/stride", low=1, high=UPPER_STRIDE)
+        m5_args = [m5_out_channel, m5_kernel, m5_stride, None, 1, m5_activation]
+    elif m5 == "DWConv":
+        # DWConv args: [out_channel, kernel_size, stride, padding_size, activation]
+        m5_out_channel = trial.suggest_int("m5/out_channels", low=16, high=256, step=16)
+        m5_kernel = trial.suggest_int("m5/kernel_size", low=1, high=5, step=2)
+        m5_activation = trial.suggest_categorical(
+            "m5/activation", ["ReLU", "Hardswish"]
+        )
+        m5_stride = trial.suggest_int("m5/stride", low=1, high=UPPER_STRIDE)
+        m5_args = [m5_out_channel, m5_kernel, m5_stride, None, m5_activation]
+    elif m5 == "Fire":
+        """ TO DO: 검토 및 추가수정 필요
+        """
+        # Fire args: [squeeze_planes, expand1x1_planes, expand3x3_planes]
+        m5_sqz = trial.suggest_int("m5/sqz", low=16, high=64, step=16)
+        m5_exp1 = trial.suggest_int("m5/exp1", low=64, high=256, step=64)
+        m5_args = [m5_sqz, m5_exp1, m5_exp1]
+    elif m5 == "InvertedResidualv2":
+        m5_c = trial.suggest_int("m5/v2_c", low=16, high=128, step=16)
+        m5_t = trial.suggest_int("m5/v2_t", low=1, high=8)
+        m5_stride = trial.suggest_int("m5/stride", low=1, high=UPPER_STRIDE)
+        m5_args = [m5_c, m5_t, m5_stride]
+    elif m5 == "InvertedResidualv3":
+        m5_kernel = trial.suggest_int("m5/kernel_size", low=3, high=5, step=2)
+        m5_t = round(trial.suggest_float("m5/v3_t", low=1.0, high=6.0, step=0.1), 1)
+        m5_c = trial.suggest_int("m5/v3_c", low=16, high=80, step=16)
+        m5_se = trial.suggest_categorical("m5/v3_se", [0, 1])
+        m5_hs = trial.suggest_categorical("m5/v3_hs", [0, 1])
+        m5_stride = trial.suggest_int("m5/stride", low=1, high=UPPER_STRIDE)
+        m5_args = [m5_kernel, m5_t, m5_c, m5_se, m5_hs, m5_stride]
+    elif m5 == "ECAInvertedResidualv2":
+        m5_c = trial.suggest_int("m5/eca_v2_c", low=16, high=32, step=16)
+        m5_t = trial.suggest_int("m5/eca_v2_t", low=1, high=4)
+        m5_k = trial.suggest_int("m5/eca_v2_k", low=3, high=9, step=2)
+        m5_args = [m5_c, m5_t, m5_stride, m5_k]
+    if not m5 == "Pass":
+        if m5_stride == 2:
+            n_stride += 1
+            if n_stride >= MAX_NUM_STRIDE:
+                UPPER_STRIDE = 1
+        model.append([m5_repeat, m5, m5_args])
+
+    # Module 6
+    m6 = trial.suggest_categorical(
+        "m6", ["Conv", "DWConv", "InvertedResidualv2", "InvertedResidualv3", "ECAInvertedResidualv2", "Pass"]
+        "m6", ["Conv", "DWConv", "InvertedResidualv2", "InvertedResidualv3", "Fire", "Pass"]
+    )
+    m6_args = []
+    m6_repeat = trial.suggest_int("m6/repeat", 1, 5)
+    m6_stride = trial.suggest_int("m6/stride", low=1, high=UPPER_STRIDE)
+    # force stride m6
+    if n_stride == 2:
+        m4_stride = 2
+    if m6 == "Conv":
+        # Conv args: [out_channel, kernel_size, stride, padding, groups, activation]
+        m6_out_channel = trial.suggest_int("m6/out_channels", low=16, high=512, step=16)
+        m6_kernel = trial.suggest_int("m6/kernel_size", low=1, high=5, step=2)
+        m6_activation = trial.suggest_categorical(
+            "m6/activation", ["ReLU", "Hardswish"]
+        )
+        m6_args = [m6_out_channel, m6_kernel, m6_stride, None, 1, m6_activation]
+    elif m6 == "DWConv":
+        # DWConv args: [out_channel, kernel_size, stride, padding_size, activation]
+        m6_out_channel = trial.suggest_int("m6/out_channels", low=16, high=512, step=16)
+        m6_kernel = trial.suggest_int("m6/kernel_size", low=1, high=5, step=2)
+        m6_activation = trial.suggest_categorical(
+            "m6/activation", ["ReLU", "Hardswish"]
+        )
+        m6_args = [m6_out_channel, m6_kernel, m6_stride, None, m6_activation]
+    elif m6 == "Fire":
+        """ TO DO: 검토 및 추가수정 필요
+        """
+        # Fire args: [squeeze_planes, expand1x1_planes, expand3x3_planes]
+        m6_sqz = trial.suggest_int("m6/sqz", low=16, high=64, step=16)
+        m6_exp1 = trial.suggest_int("m6/exp1", low=64, high=256, step=64)
+        m6_args = [m6_sqz, m6_exp1, m6_exp1]
+    elif m6 == "InvertedResidualv2":
+        m6_c = trial.suggest_int("m6/v2_c", low=16, high=128, step=16)
+        m6_t = trial.suggest_int("m6/v2_t", low=1, high=8)
+        m6_args = [m6_c, m6_t, m6_stride]
+    elif m6 == "InvertedResidualv3":
+        m6_kernel = trial.suggest_int("m6/kernel_size", low=3, high=5, step=2)
+        m6_t = round(trial.suggest_float("m6/v3_t", low=1.0, high=6.0, step=0.1), 1)
+        m6_c = trial.suggest_int("m6/v3_c", low=16, high=160, step=16)
+        m6_se = trial.suggest_categorical("m6/v3_se", [0, 1])
+        m6_hs = trial.suggest_categorical("m6/v3_hs", [0, 1])
+        m6_args = [m6_kernel, m6_t, m6_c, m6_se, m6_hs, m6_stride]
+    elif m6 == "ECAInvertedResidualv2":
+        m6_c = trial.suggest_int("m6/eca_v2_c", low=16, high=32, step=16)
+        m6_t = trial.suggest_int("m6/eca_v2_t", low=1, high=4)
+        m6_k = trial.suggest_int("m6/eca_v2_k", low=3, high=9, step=2)
+        m6_args = [m6_c, m6_t, m6_stride, m6_k]
+    if not m6 == "Pass":
+        if m6_stride == 2:
+            n_stride += 1
+            if n_stride >= MAX_NUM_STRIDE:
+                UPPER_STRIDE = 1
+        model.append([m6_repeat, m6, m6_args])
+
+    # Module 7
+    m7 = trial.suggest_categorical(
+        "m7", ["Conv", "DWConv", "InvertedResidualv2", "InvertedResidualv3", "ECAInvertedResidualv2", "Pass"]
+        "m7", ["Conv", "DWConv", "InvertedResidualv2", "InvertedResidualv3", "Fire", "Pass"]
+    )
+    m7_args = []
+    m7_repeat = trial.suggest_int("m7/repeat", 1, 5)
+    m7_stride = trial.suggest_int("m7/stride", low=1, high=UPPER_STRIDE)
+    if m7 == "Conv":
+        # Conv args: [out_channel, kernel_size, stride, padding, groups, activation]
+        m7_out_channel = trial.suggest_int(
+            "m7/out_channels", low=128, high=1024, step=128
+        )
+        m7_kernel = trial.suggest_int("m7/kernel_size", low=1, high=5, step=2)
+        m7_activation = trial.suggest_categorical(
+            "m7/activation", ["ReLU", "Hardswish"]
+        )
+        m7_args = [m7_out_channel, m7_kernel, m7_stride, None, 1, m7_activation]
+    elif m7 == "DWConv":
+        # DWConv args: [out_channel, kernel_size, stride, padding_size, activation]
+        m7_out_channel = trial.suggest_int(
+            "m7/out_channels", low=128, high=1024, step=128
+        )
+        m7_kernel = trial.suggest_int("m7/kernel_size", low=1, high=5, step=2)
+        m7_activation = trial.suggest_categorical(
+            "m7/activation", ["ReLU", "Hardswish"]
+        )
+        m7_args = [m7_out_channel, m7_kernel, m7_stride, None, m7_activation]
+    elif m7 == "Fire":
+        """ TO DO: 검토 및 추가수정 필요
+        """
+        # Fire args: [squeeze_planes, expand1x1_planes, expand3x3_planes]
+        m7_sqz = trial.suggest_int("m7/sqz", low=16, high=64, step=16)
+        m7_exp1 = trial.suggest_int("m7/exp1", low=64, high=256, step=64)
+        m7_args = [m7_sqz, m7_exp1, m7_exp1]
+    elif m7 == "InvertedResidualv2":
+        m7_c = trial.suggest_int("m7/v2_c", low=16, high=160, step=16)
+        m7_t = trial.suggest_int("m7/v2_t", low=1, high=8)
+        m7_args = [m7_c, m7_t, m7_stride]
+    elif m7 == "InvertedResidualv3":
+        m7_kernel = trial.suggest_int("m7/kernel_size", low=3, high=5, step=2)
+        m7_t = round(trial.suggest_float("m7/v3_t", low=1.0, high=6.0, step=0.1), 1)
+        m7_c = trial.suggest_int("m7/v3_c", low=8, high=160, step=8)
+        m7_se = trial.suggest_categorical("m7/v3_se", [0, 1])
+        m7_hs = trial.suggest_categorical("m7/v3_hs", [0, 1])
+        m7_args = [m7_kernel, m7_t, m7_c, m7_se, m7_hs, m7_stride]
+    elif m7 == "ECAInvertedResidualv2":
+        m7_c = trial.suggest_int("m7/eca_v2_c", low=16, high=32, step=16)
+        m7_t = trial.suggest_int("m7/eca_v2_t", low=1, high=4)
+        m7_k = trial.suggest_int("m7/eca_v2_k", low=3, high=9, step=2)
+        m7_args = [m7_c, m7_t, m7_stride, m7_k]
+    if not m7 == "Pass":
+        if m7_stride == 2:
+            n_stride += 1
+            if n_stride >= MAX_NUM_STRIDE:
+                UPPER_STRIDE = 1
+        model.append([m7_repeat, m7, m7_args])
+
+    # last layer
+    last_dim = trial.suggest_int("last_dim", low=128, high=1024, step=128)
+    # We can setup fixed structure as well
+    model.append([1, "Conv", [last_dim, 1, 1]])
+    model.append([1, "GlobalAvgPool", []])
+    model.append([1, "FixedConv", [6, 1, 1, None, 1, None]])
+
+    module_info = {}
+    module_info["m1"] = {"type": m1, "repeat": m1_repeat, "stride": m1_stride}
+    module_info["m2"] = {"type": m2, "repeat": m2_repeat, "stride": m2_stride}
+    module_info["m3"] = {"type": m3, "repeat": m3_repeat, "stride": m3_stride}
+    module_info["m4"] = {"type": m4, "repeat": m4_repeat, "stride": m4_stride}
+    module_info["m5"] = {"type": m5, "repeat": m5_repeat, "stride": m5_stride}
+    module_info["m6"] = {"type": m6, "repeat": m6_repeat, "stride": m6_stride}
+    module_info["m7"] = {"type": m7, "repeat": m7_repeat, "stride": m7_stride}
+
+    return model, module_info
+
+
+def objective(trial: optuna.trial.Trial, device) -> Tuple[float, int, float]:
+    """Optuna objective.
+    Args:
+        trial
+    Returns:
+        float: score1(e.g. accuracy)
+        int: score2(e.g. params)
+    """
+    model_config: Dict[str, Any] = {}
+    model_config["input_channel"] = 3
+    # img_size = trial.suggest_categorical("img_size", [32, 64, 128])
+    img_size = 32
+    model_config["INPUT_SIZE"] = [img_size, img_size]
+    model_config["depth_multiple"] = trial.suggest_categorical(
+        "depth_multiple", [0.25, 0.5, 0.75, 1.0]
+    )
+    model_config["width_multiple"] = trial.suggest_categorical(
+        "width_multiple", [0.25, 0.5, 0.75, 1.0]
+    )
+    model_config["backbone"], module_info = search_model(trial)
+    hyperparams = search_hyperparam(trial)
+
+    model = Model(model_config, verbose=True)
+    model.to(device)
+    model.model.to(device)
+
+    # check ./data_configs/data.yaml for config information
+    data_config: Dict[str, Any] = {}
+    data_config["DATA_PATH"] = DATA_PATH
+    data_config["DATASET"] = "TACO"
+    # data_config["DATASET"] = "CIFAR10" #
+    data_config["AUG_TRAIN"] = "randaugment_train"
+    data_config["AUG_TEST"] = "simple_augment_test"
+    data_config["AUG_TRAIN_PARAMS"] = {
+        "n_select": hyperparams["n_select"],
+    }
+    data_config["AUG_TEST_PARAMS"] = None
+    data_config["BATCH_SIZE"] = hyperparams["BATCH_SIZE"]
+    data_config["VAL_RATIO"] = 0.2  # 0.8
+    data_config["IMG_SIZE"] = hyperparams["IMG_SIZE"]
+
+    mean_time = check_runtime(
+        model.model,
+        [model_config["input_channel"]] + model_config["INPUT_SIZE"],
+        device,
+    )
+    model_info(model, verbose=True)
+    train_loader, val_loader, test_loader = create_dataloader(data_config)
+
+    criterion = nn.CrossEntropyLoss()
+    optimizer = torch.optim.SGD(model.parameters(), lr=0.1, momentum=0.9)
+    scheduler = torch.optim.lr_scheduler.OneCycleLR(
+        optimizer,
+        max_lr=0.1,
+        steps_per_epoch=len(train_loader),
+        epochs=hyperparams["EPOCHS"],
+        pct_start=0.05,
+    )
+
+    trainer = TorchTrainer(
+        model,
+        criterion,
+        optimizer,
+        scheduler,
+        device=device,
+        verbose=1,
+        model_path=RESULT_MODEL_PATH,
+        trial=trial,
+    )
+    # trainer.train(train_loader, hyperparams["EPOCHS"], val_dataloader=val_loader)
+    trainer.train(train_loader, hyperparams["EPOCHS"], val_dataloader=None)
+    loss, f1_score, acc_percent = trainer.test(model, test_dataloader=val_loader)
+
+    
+
+    params_nums = count_model_params(model)
+
+    model_info(model, verbose=True)
+    return f1_score, params_nums, mean_time  # multi-objective optimization을 할경우 pruning이 불가하다.
+    # return f1_score
+
+
+def get_best_trial_with_condition(optuna_study: optuna.study.Study) -> Dict[str, Any]:
+    """Get best trial that satisfies the minimum condition(e.g. accuracy > 0.8).
+    Args:
+        study : Optuna study object to get trial.
+    Returns:
+        best_trial : Best trial that satisfies condition.
+    """
+    df = optuna_study.trials_dataframe().rename(
+        columns={
+            "values_0": "acc_percent",
+            "values_1": "params_nums",
+            "values_2": "mean_time",
+        }
+    )
+    ## minimum condition : accuracy >= threshold
+    threshold = 0.1  # 0.7
+    minimum_cond = df.acc_percent >= threshold
+
+    if minimum_cond.any():
+        df_min_cond = df.loc[minimum_cond]
+        ## get the best trial idx with lowest parameter numbers
+        best_idx = df_min_cond.loc[
+            df_min_cond.params_nums == df_min_cond.params_nums.min()
+        ].acc_percent.idxmax()
+
+        best_trial_ = optuna_study.trials[best_idx]
+        print("Best trial which satisfies the condition")
+        print(df.loc[best_idx])
+    else:
+        print("No trials satisfies minimum condition")
+        best_trial_ = None
+
+    return best_trial_
+
+
+def tune(gpu_id, storage: str = None):
+    if not torch.cuda.is_available():
+        device = torch.device("cpu")
+    elif 0 <= gpu_id < torch.cuda.device_count():
+        device = torch.device(f"cuda:{gpu_id}")
+    sampler = optuna.samplers.MOTPESampler()  # multi-objective optimization을 할경우 pruning이 불가하다.
+    # sampler = optuna.samplers.TPESampler()
+    if storage is not None:
+        print(f"****** storage url is {storage} ******")
+        rdb_storage = optuna.storages.RDBStorage(url=storage)
+        print(rdb_storage)
+    else:
+        rdb_storage = None
+    study = optuna.create_study(
+        directions=["maximize", "minimize", "minimize"],  # multi-objective optimization을 할경우 pruning이 불가하다.
+        # directions=["maximize"]
+        study_name=storage,
+        sampler=sampler,
+        storage=rdb_storage,
+        load_if_exists=True,
+    )
+    study.optimize(lambda trial: objective(trial, device), n_trials=5)
+
+    pruned_trials = [
+        t for t in study.trials if t.state == optuna.trial.TrialState.PRUNED
+    ]
+    complete_trials = [
+        t for t in study.trials if t.state == optuna.trial.TrialState.COMPLETE
+    ]
+
+    print("Study statistics: ")
+    print("  Number of finished trials: ", len(study.trials))
+    print("  Number of pruned trials: ", len(pruned_trials))
+    print("  Number of complete trials: ", len(complete_trials))
+
+    print("Best trials:")
+    best_trials = study.best_trials
+
+    ## trials that satisfies Pareto Fronts
+    for tr in best_trials:
+        print(f"  value1:{tr.values[0]}, value2:{tr.values[1]}")
+        for key, value in tr.params.items():
+            print(f"    {key}:{value}")
+
+    best_trial = get_best_trial_with_condition(study)
+    print(best_trial)
+
+
+if __name__ == "__main__":
+    parser = argparse.ArgumentParser(description="Optuna tuner.")
+    parser.add_argument("--gpu", default=0, type=int, help="GPU id to use")
+    parser.add_argument("--storage", default="sqlite:///automl1.db", type=str, help="Optuna database storage path.")
+    args = parser.parse_args()
+    tune(args.gpu, storage=args.storage if args.storage != "" else None)